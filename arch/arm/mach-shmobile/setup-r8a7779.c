/*
 * r8a7779 processor support
 *
 * Copyright (C) 2011, 2013  Renesas Solutions Corp.
 * Copyright (C) 2011  Magnus Damm
 * Copyright (C) 2013  Cogent Embedded, Inc.
 *
 * This program is free software; you can redistribute it and/or modify
 * it under the terms of the GNU General Public License as published by
 * the Free Software Foundation; version 2 of the License.
 *
 * This program is distributed in the hope that it will be useful,
 * but WITHOUT ANY WARRANTY; without even the implied warranty of
 * MERCHANTABILITY or FITNESS FOR A PARTICULAR PURPOSE.  See the
 * GNU General Public License for more details.
 *
 * You should have received a copy of the GNU General Public License
 * along with this program; if not, write to the Free Software
 * Foundation, Inc., 51 Franklin St, Fifth Floor, Boston, MA  02110-1301  USA
 */
#include <linux/kernel.h>
#include <linux/init.h>
#include <linux/interrupt.h>
#include <linux/irq.h>
#include <linux/irqchip.h>
#include <linux/irqchip/arm-gic.h>
#include <linux/of_platform.h>
#include <linux/platform_data/gpio-rcar.h>
#include <linux/platform_data/irq-renesas-intc-irqpin.h>
#include <linux/platform_device.h>
#include <linux/delay.h>
#include <linux/input.h>
#include <linux/io.h>
#include <linux/serial_sci.h>
#include <linux/sh_timer.h>
#include <linux/dma-mapping.h>
#include <linux/usb/otg.h>
#include <linux/usb/hcd.h>
#include <linux/usb/ehci_pdriver.h>
#include <linux/usb/ohci_pdriver.h>
#include <linux/pm_runtime.h>
#include <mach/irqs.h>
#include <mach/r8a7779.h>
#include <mach/common.h>
#include <asm/mach-types.h>
#include <asm/mach/arch.h>
#include <asm/mach/time.h>
#include <asm/mach/map.h>
#include <asm/hardware/cache-l2x0.h>

static struct map_desc r8a7779_io_desc[] __initdata = {
	/* 2M entity map for 0xf0000000 (MPCORE) */
	{
		.virtual	= 0xf0000000,
		.pfn		= __phys_to_pfn(0xf0000000),
		.length		= SZ_2M,
		.type		= MT_DEVICE_NONSHARED
	},
	/* 16M entity map for 0xfexxxxxx (DMAC-S/HPBREG/INTC2/LRAM/DBSC) */
	{
		.virtual	= 0xfe000000,
		.pfn		= __phys_to_pfn(0xfe000000),
		.length		= SZ_16M,
		.type		= MT_DEVICE_NONSHARED
	},
};

void __init r8a7779_map_io(void)
{
	iotable_init(r8a7779_io_desc, ARRAY_SIZE(r8a7779_io_desc));
}

/* IRQ */
#define INT2SMSKCR0 IOMEM(0xfe7822a0)
#define INT2SMSKCR1 IOMEM(0xfe7822a4)
#define INT2SMSKCR2 IOMEM(0xfe7822a8)
#define INT2SMSKCR3 IOMEM(0xfe7822ac)
#define INT2SMSKCR4 IOMEM(0xfe7822b0)

#define INT2NTSR0 IOMEM(0xfe700060)
#define INT2NTSR1 IOMEM(0xfe700064)

static struct renesas_intc_irqpin_config irqpin0_platform_data __initdata = {
	.irq_base = irq_pin(0), /* IRQ0 -> IRQ3 */
	.sense_bitfield_width = 2,
};

static struct resource irqpin0_resources[] __initdata = {
	DEFINE_RES_MEM(0xfe78001c, 4), /* ICR1 */
	DEFINE_RES_MEM(0xfe780010, 4), /* INTPRI */
	DEFINE_RES_MEM(0xfe780024, 4), /* INTREQ */
	DEFINE_RES_MEM(0xfe780044, 4), /* INTMSK0 */
	DEFINE_RES_MEM(0xfe780064, 4), /* INTMSKCLR0 */
	DEFINE_RES_IRQ(gic_spi(27)), /* IRQ0 */
	DEFINE_RES_IRQ(gic_spi(28)), /* IRQ1 */
	DEFINE_RES_IRQ(gic_spi(29)), /* IRQ2 */
	DEFINE_RES_IRQ(gic_spi(30)), /* IRQ3 */
};

void __init r8a7779_init_irq_extpin(int irlm)
{
	void __iomem *icr0 = ioremap_nocache(0xfe780000, PAGE_SIZE);
	u32 tmp;

	if (!icr0) {
		pr_warn("r8a7779: unable to setup external irq pin mode\n");
		return;
	}

	tmp = ioread32(icr0);
	if (irlm)
		tmp |= 1 << 23; /* IRQ0 -> IRQ3 as individual pins */
	else
		tmp &= ~(1 << 23); /* IRL mode - not supported */
	tmp |= (1 << 21); /* LVLMODE = 1 */
	iowrite32(tmp, icr0);
	iounmap(icr0);

	if (irlm)
		platform_device_register_resndata(
			&platform_bus, "renesas_intc_irqpin", -1,
			irqpin0_resources, ARRAY_SIZE(irqpin0_resources),
			&irqpin0_platform_data, sizeof(irqpin0_platform_data));
}

/* PFC/GPIO */
static struct resource r8a7779_pfc_resources[] = {
	DEFINE_RES_MEM(0xfffc0000, 0x023c),
};

static struct platform_device r8a7779_pfc_device = {
	.name		= "pfc-r8a7779",
	.id		= -1,
	.resource	= r8a7779_pfc_resources,
	.num_resources	= ARRAY_SIZE(r8a7779_pfc_resources),
};

#define R8A7779_GPIO(idx, npins) \
static struct resource r8a7779_gpio##idx##_resources[] = {		\
	DEFINE_RES_MEM(0xffc40000 + (0x1000 * (idx)), 0x002c),		\
	DEFINE_RES_IRQ(gic_iid(0xad + (idx))),				\
};									\
									\
static struct gpio_rcar_config r8a7779_gpio##idx##_platform_data = {	\
	.gpio_base	= 32 * (idx),					\
	.irq_base	= 0,						\
	.number_of_pins	= npins,					\
	.pctl_name	= "pfc-r8a7779",				\
};									\
									\
static struct platform_device r8a7779_gpio##idx##_device = {		\
	.name		= "gpio_rcar",					\
	.id		= idx,						\
	.resource	= r8a7779_gpio##idx##_resources,		\
	.num_resources	= ARRAY_SIZE(r8a7779_gpio##idx##_resources),	\
	.dev		= {						\
		.platform_data	= &r8a7779_gpio##idx##_platform_data,	\
	},								\
}

R8A7779_GPIO(0, 32);
R8A7779_GPIO(1, 32);
R8A7779_GPIO(2, 32);
R8A7779_GPIO(3, 32);
R8A7779_GPIO(4, 32);
R8A7779_GPIO(5, 32);
R8A7779_GPIO(6, 9);

static struct platform_device *r8a7779_pinctrl_devices[] __initdata = {
	&r8a7779_pfc_device,
	&r8a7779_gpio0_device,
	&r8a7779_gpio1_device,
	&r8a7779_gpio2_device,
	&r8a7779_gpio3_device,
	&r8a7779_gpio4_device,
	&r8a7779_gpio5_device,
	&r8a7779_gpio6_device,
};

void __init r8a7779_pinmux_init(void)
{
	platform_add_devices(r8a7779_pinctrl_devices,
			    ARRAY_SIZE(r8a7779_pinctrl_devices));
}

static struct plat_sci_port scif0_platform_data = {
	.mapbase	= 0xffe40000,
	.flags		= UPF_BOOT_AUTOCONF | UPF_IOREMAP,
	.scscr		= SCSCR_RE | SCSCR_TE | SCSCR_CKE1,
	.scbrr_algo_id	= SCBRR_ALGO_2,
	.type		= PORT_SCIF,
	.irqs		= SCIx_IRQ_MUXED(gic_iid(0x78)),
};

static struct platform_device scif0_device = {
	.name		= "sh-sci",
	.id		= 0,
	.dev		= {
		.platform_data	= &scif0_platform_data,
	},
};

static struct plat_sci_port scif1_platform_data = {
	.mapbase	= 0xffe41000,
	.flags		= UPF_BOOT_AUTOCONF | UPF_IOREMAP,
	.scscr		= SCSCR_RE | SCSCR_TE | SCSCR_CKE1,
	.scbrr_algo_id	= SCBRR_ALGO_2,
	.type		= PORT_SCIF,
	.irqs		= SCIx_IRQ_MUXED(gic_iid(0x79)),
};

static struct platform_device scif1_device = {
	.name		= "sh-sci",
	.id		= 1,
	.dev		= {
		.platform_data	= &scif1_platform_data,
	},
};

static struct plat_sci_port scif2_platform_data = {
	.mapbase	= 0xffe42000,
	.flags		= UPF_BOOT_AUTOCONF | UPF_IOREMAP,
	.scscr		= SCSCR_RE | SCSCR_TE | SCSCR_CKE1,
	.scbrr_algo_id	= SCBRR_ALGO_2,
	.type		= PORT_SCIF,
	.irqs		= SCIx_IRQ_MUXED(gic_iid(0x7a)),
};

static struct platform_device scif2_device = {
	.name		= "sh-sci",
	.id		= 2,
	.dev		= {
		.platform_data	= &scif2_platform_data,
	},
};

static struct plat_sci_port scif3_platform_data = {
	.mapbase	= 0xffe43000,
	.flags		= UPF_BOOT_AUTOCONF | UPF_IOREMAP,
	.scscr		= SCSCR_RE | SCSCR_TE | SCSCR_CKE1,
	.scbrr_algo_id	= SCBRR_ALGO_2,
	.type		= PORT_SCIF,
	.irqs		= SCIx_IRQ_MUXED(gic_iid(0x7b)),
};

static struct platform_device scif3_device = {
	.name		= "sh-sci",
	.id		= 3,
	.dev		= {
		.platform_data	= &scif3_platform_data,
	},
};

static struct plat_sci_port scif4_platform_data = {
	.mapbase	= 0xffe44000,
	.flags		= UPF_BOOT_AUTOCONF | UPF_IOREMAP,
	.scscr		= SCSCR_RE | SCSCR_TE | SCSCR_CKE1,
	.scbrr_algo_id	= SCBRR_ALGO_2,
	.type		= PORT_SCIF,
	.irqs		= SCIx_IRQ_MUXED(gic_iid(0x7c)),
};

static struct platform_device scif4_device = {
	.name		= "sh-sci",
	.id		= 4,
	.dev		= {
		.platform_data	= &scif4_platform_data,
	},
};

static struct plat_sci_port scif5_platform_data = {
	.mapbase	= 0xffe45000,
	.flags		= UPF_BOOT_AUTOCONF | UPF_IOREMAP,
	.scscr		= SCSCR_RE | SCSCR_TE | SCSCR_CKE1,
	.scbrr_algo_id	= SCBRR_ALGO_2,
	.type		= PORT_SCIF,
	.irqs		= SCIx_IRQ_MUXED(gic_iid(0x7d)),
};

static struct platform_device scif5_device = {
	.name		= "sh-sci",
	.id		= 5,
	.dev		= {
		.platform_data	= &scif5_platform_data,
	},
};

/* TMU */
static struct sh_timer_config tmu00_platform_data = {
	.name = "TMU00",
	.channel_offset = 0x4,
	.timer_bit = 0,
	.clockevent_rating = 200,
};

static struct resource tmu00_resources[] = {
	[0] = {
		.name	= "TMU00",
		.start	= 0xffd80008,
		.end	= 0xffd80013,
		.flags	= IORESOURCE_MEM,
	},
	[1] = {
		.start	= gic_iid(0x40),
		.flags	= IORESOURCE_IRQ,
	},
};

static struct platform_device tmu00_device = {
	.name		= "sh_tmu",
	.id		= 0,
	.dev = {
		.platform_data	= &tmu00_platform_data,
	},
	.resource	= tmu00_resources,
	.num_resources	= ARRAY_SIZE(tmu00_resources),
};

static struct sh_timer_config tmu01_platform_data = {
	.name = "TMU01",
	.channel_offset = 0x10,
	.timer_bit = 1,
	.clocksource_rating = 200,
};

static struct resource tmu01_resources[] = {
	[0] = {
		.name	= "TMU01",
		.start	= 0xffd80014,
		.end	= 0xffd8001f,
		.flags	= IORESOURCE_MEM,
	},
	[1] = {
		.start	= gic_iid(0x41),
		.flags	= IORESOURCE_IRQ,
	},
};

static struct platform_device tmu01_device = {
	.name		= "sh_tmu",
	.id		= 1,
	.dev = {
		.platform_data	= &tmu01_platform_data,
	},
	.resource	= tmu01_resources,
	.num_resources	= ARRAY_SIZE(tmu01_resources),
};

/* I2C */
static struct resource rcar_i2c0_res[] = {
	{
		.start  = 0xffc70000,
		.end    = 0xffc70fff,
		.flags  = IORESOURCE_MEM,
	}, {
		.start  = gic_iid(0x6f),
		.flags  = IORESOURCE_IRQ,
	},
};

static struct platform_device i2c0_device = {
	.name		= "i2c-rcar",
	.id		= 0,
	.resource	= rcar_i2c0_res,
	.num_resources	= ARRAY_SIZE(rcar_i2c0_res),
};

static struct resource rcar_i2c1_res[] = {
	{
		.start  = 0xffc71000,
		.end    = 0xffc71fff,
		.flags  = IORESOURCE_MEM,
	}, {
		.start  = gic_iid(0x72),
		.flags  = IORESOURCE_IRQ,
	},
};

static struct platform_device i2c1_device = {
	.name		= "i2c-rcar",
	.id		= 1,
	.resource	= rcar_i2c1_res,
	.num_resources	= ARRAY_SIZE(rcar_i2c1_res),
};

static struct resource rcar_i2c2_res[] = {
	{
		.start  = 0xffc72000,
		.end    = 0xffc72fff,
		.flags  = IORESOURCE_MEM,
	}, {
		.start  = gic_iid(0x70),
		.flags  = IORESOURCE_IRQ,
	},
};

static struct platform_device i2c2_device = {
	.name		= "i2c-rcar",
	.id		= 2,
	.resource	= rcar_i2c2_res,
	.num_resources	= ARRAY_SIZE(rcar_i2c2_res),
};

static struct resource rcar_i2c3_res[] = {
	{
		.start  = 0xffc73000,
		.end    = 0xffc73fff,
		.flags  = IORESOURCE_MEM,
	}, {
		.start  = gic_iid(0x71),
		.flags  = IORESOURCE_IRQ,
	},
};

static struct platform_device i2c3_device = {
	.name		= "i2c-rcar",
	.id		= 3,
	.resource	= rcar_i2c3_res,
	.num_resources	= ARRAY_SIZE(rcar_i2c3_res),
};

static struct resource sata_resources[] = {
	[0] = {
		.name	= "rcar-sata",
		.start	= 0xfc600000,
		.end	= 0xfc601fff,
		.flags	= IORESOURCE_MEM,
	},
	[1] = {
		.start	= gic_iid(0x84),
		.flags	= IORESOURCE_IRQ,
	},
};

static struct platform_device sata_device = {
	.name		= "sata_rcar",
	.id		= -1,
	.resource	= sata_resources,
	.num_resources	= ARRAY_SIZE(sata_resources),
	.dev		= {
		.dma_mask		= &sata_device.dev.coherent_dma_mask,
		.coherent_dma_mask	= DMA_BIT_MASK(32),
	},
};

/* USB */
static struct usb_phy *phy;

static int usb_power_on(struct platform_device *pdev)
{
	if (IS_ERR(phy))
		return PTR_ERR(phy);

	pm_runtime_enable(&pdev->dev);
	pm_runtime_get_sync(&pdev->dev);

	usb_phy_init(phy);

	return 0;
}

static void usb_power_off(struct platform_device *pdev)
{
	if (IS_ERR(phy))
		return;

	usb_phy_shutdown(phy);

	pm_runtime_put_sync(&pdev->dev);
	pm_runtime_disable(&pdev->dev);
}

static int ehci_init_internal_buffer(struct usb_hcd *hcd)
{
	/*
	 * Below are recommended values from the datasheet;
	 * see [USB :: Setting of EHCI Internal Buffer].
	 */
	/* EHCI IP internal buffer setting */
	iowrite32(0x00ff0040, hcd->regs + 0x0094);
	/* EHCI IP internal buffer enable */
	iowrite32(0x00000001, hcd->regs + 0x009C);

	return 0;
}

static struct usb_ehci_pdata ehcix_pdata = {
	.power_on	= usb_power_on,
	.power_off	= usb_power_off,
	.power_suspend	= usb_power_off,
	.pre_setup	= ehci_init_internal_buffer,
};

static struct resource ehci0_resources[] = {
	[0] = {
		.start	= 0xffe70000,
		.end	= 0xffe70400 - 1,
		.flags	= IORESOURCE_MEM,
	},
	[1] = {
		.start	= gic_iid(0x4c),
		.flags	= IORESOURCE_IRQ,
	},
};

static struct platform_device ehci0_device = {
	.name	= "ehci-platform",
	.id	= 0,
	.dev	= {
		.dma_mask		= &ehci0_device.dev.coherent_dma_mask,
		.coherent_dma_mask	= 0xffffffff,
		.platform_data		= &ehcix_pdata,
	},
	.num_resources	= ARRAY_SIZE(ehci0_resources),
	.resource	= ehci0_resources,
};

static struct resource ehci1_resources[] = {
	[0] = {
		.start	= 0xfff70000,
		.end	= 0xfff70400 - 1,
		.flags	= IORESOURCE_MEM,
	},
	[1] = {
		.start	= gic_iid(0x4d),
		.flags	= IORESOURCE_IRQ,
	},
};

static struct platform_device ehci1_device = {
	.name	= "ehci-platform",
	.id	= 1,
	.dev	= {
		.dma_mask		= &ehci1_device.dev.coherent_dma_mask,
		.coherent_dma_mask	= 0xffffffff,
		.platform_data		= &ehcix_pdata,
	},
	.num_resources	= ARRAY_SIZE(ehci1_resources),
	.resource	= ehci1_resources,
};

static struct usb_ohci_pdata ohcix_pdata = {
	.power_on	= usb_power_on,
	.power_off	= usb_power_off,
	.power_suspend	= usb_power_off,
};

static struct resource ohci0_resources[] = {
	[0] = {
		.start	= 0xffe70400,
		.end	= 0xffe70800 - 1,
		.flags	= IORESOURCE_MEM,
	},
	[1] = {
		.start	= gic_iid(0x4c),
		.flags	= IORESOURCE_IRQ,
	},
};

static struct platform_device ohci0_device = {
	.name	= "ohci-platform",
	.id	= 0,
	.dev	= {
		.dma_mask		= &ohci0_device.dev.coherent_dma_mask,
		.coherent_dma_mask	= 0xffffffff,
		.platform_data		= &ohcix_pdata,
	},
	.num_resources	= ARRAY_SIZE(ohci0_resources),
	.resource	= ohci0_resources,
};

static struct resource ohci1_resources[] = {
	[0] = {
		.start	= 0xfff70400,
		.end	= 0xfff70800 - 1,
		.flags	= IORESOURCE_MEM,
	},
	[1] = {
		.start	= gic_iid(0x4d),
		.flags	= IORESOURCE_IRQ,
	},
};

static struct platform_device ohci1_device = {
	.name	= "ohci-platform",
	.id	= 1,
	.dev	= {
		.dma_mask		= &ohci1_device.dev.coherent_dma_mask,
		.coherent_dma_mask	= 0xffffffff,
		.platform_data		= &ohcix_pdata,
	},
	.num_resources	= ARRAY_SIZE(ohci1_resources),
	.resource	= ohci1_resources,
};

/* Ether */
static struct resource ether_resources[] __initdata = {
	{
		.start	= 0xfde00000,
		.end	= 0xfde003ff,
		.flags	= IORESOURCE_MEM,
	}, {
		.start	= gic_iid(0xb4),
		.flags	= IORESOURCE_IRQ,
	},
};

#define R8A7779_VIN(idx) \
static struct resource vin##idx##_resources[] __initdata = {		\
	DEFINE_RES_MEM(0xffc50000 + 0x1000 * (idx), 0x1000),		\
	DEFINE_RES_IRQ(gic_iid(0x5f + (idx))),				\
};									\
									\
static struct platform_device_info vin##idx##_info __initdata = {	\
	.parent		= &platform_bus,				\
	.name		= "r8a7779-vin",				\
	.id		= idx,						\
	.res		= vin##idx##_resources,				\
	.num_res	= ARRAY_SIZE(vin##idx##_resources),		\
	.dma_mask	= DMA_BIT_MASK(32),				\
}

R8A7779_VIN(0);
R8A7779_VIN(1);
R8A7779_VIN(2);
R8A7779_VIN(3);

static struct platform_device_info *vin_info_table[] __initdata = {
	&vin0_info,
	&vin1_info,
	&vin2_info,
	&vin3_info,
};

static struct platform_device *r8a7779_devices_dt[] __initdata = {
	&scif0_device,
	&scif1_device,
	&scif2_device,
	&scif3_device,
	&scif4_device,
	&scif5_device,
	&tmu00_device,
	&tmu01_device,
};

static struct platform_device *r8a7779_standard_devices[] __initdata = {
	&i2c0_device,
	&i2c1_device,
	&i2c2_device,
	&i2c3_device,
	&sata_device,
};

void __init r8a7779_add_standard_devices(void)
{
#ifdef CONFIG_CACHE_L2X0
	/* Early BRESP enable, Shared attribute override enable, 64K*16way */
	l2x0_init(IOMEM(0xf0100000), 0x40470000, 0x82000fff);
#endif
	r8a7779_pm_init();

	r8a7779_init_pm_domains();

	platform_add_devices(r8a7779_devices_dt,
			    ARRAY_SIZE(r8a7779_devices_dt));
	platform_add_devices(r8a7779_standard_devices,
			    ARRAY_SIZE(r8a7779_standard_devices));
}

void __init r8a7779_add_ether_device(struct sh_eth_plat_data *pdata)
{
	platform_device_register_resndata(&platform_bus, "r8a777x-ether", -1,
					  ether_resources,
					  ARRAY_SIZE(ether_resources),
					  pdata, sizeof(*pdata));
}

<<<<<<< HEAD
void __init r8a7779_add_usb_phy_device(struct rcar_phy_platform_data *pdata)
{
	platform_device_register_resndata(&platform_bus, "rcar_usb_phy", -1,
					  usb_phy_resources,
					  ARRAY_SIZE(usb_phy_resources),
					  pdata, sizeof(*pdata));
}

void __init r8a7779_add_vin_device(int id, struct rcar_vin_platform_data *pdata)
{
	BUG_ON(id < 0 || id > 3);

	vin_info_table[id]->data = pdata;
	vin_info_table[id]->size_data = sizeof(*pdata);

	platform_device_register_full(vin_info_table[id]);
}

=======
>>>>>>> 25475030
/* do nothing for !CONFIG_SMP or !CONFIG_HAVE_TWD */
void __init __weak r8a7779_register_twd(void) { }

void __init r8a7779_earlytimer_init(void)
{
	r8a7779_clock_init();
	shmobile_earlytimer_init();
	r8a7779_register_twd();
}

void __init r8a7779_add_early_devices(void)
{
	early_platform_add_devices(r8a7779_devices_dt,
				   ARRAY_SIZE(r8a7779_devices_dt));

	/* Early serial console setup is not included here due to
	 * memory map collisions. The SCIF serial ports in r8a7779
	 * are difficult to entity map 1:1 due to collision with the
	 * virtual memory range used by the coherent DMA code on ARM.
	 *
	 * Anyone wanting to debug early can remove UPF_IOREMAP from
	 * the sh-sci serial console platform data, adjust mapbase
	 * to a static M:N virt:phys mapping that needs to be added to
	 * the mappings passed with iotable_init() above.
	 *
	 * Then add a call to shmobile_setup_console() from this function.
	 *
	 * As a final step pass earlyprint=sh-sci.2,115200 on the kernel
	 * command line in case of the marzen board.
	 */
}

static struct platform_device *r8a7779_late_devices[] __initdata = {
	&ehci0_device,
	&ehci1_device,
	&ohci0_device,
	&ohci1_device,
};

void __init r8a7779_init_late(void)
{
	/* get USB PHY */
	phy = usb_get_phy(USB_PHY_TYPE_USB2);

	shmobile_init_late();
	platform_add_devices(r8a7779_late_devices,
			     ARRAY_SIZE(r8a7779_late_devices));
}

#ifdef CONFIG_USE_OF
static int r8a7779_set_wake(struct irq_data *data, unsigned int on)
{
	return 0; /* always allow wakeup */
}

void __init r8a7779_init_irq_dt(void)
{
	gic_arch_extn.irq_set_wake = r8a7779_set_wake;

	irqchip_init();

	/* route all interrupts to ARM */
	__raw_writel(0xffffffff, INT2NTSR0);
	__raw_writel(0x3fffffff, INT2NTSR1);

	/* unmask all known interrupts in INTCS2 */
	__raw_writel(0xfffffff0, INT2SMSKCR0);
	__raw_writel(0xfff7ffff, INT2SMSKCR1);
	__raw_writel(0xfffbffdf, INT2SMSKCR2);
	__raw_writel(0xbffffffc, INT2SMSKCR3);
	__raw_writel(0x003fee3f, INT2SMSKCR4);
}

void __init r8a7779_init_delay(void)
{
	shmobile_setup_delay(1000, 2, 4); /* Cortex-A9 @ 1000MHz */
}

void __init r8a7779_add_standard_devices_dt(void)
{
	/* clocks are setup late during boot in the case of DT */
	r8a7779_clock_init();

	platform_add_devices(r8a7779_devices_dt,
			     ARRAY_SIZE(r8a7779_devices_dt));
	of_platform_populate(NULL, of_default_bus_match_table, NULL, NULL);
}

static const char *r8a7779_compat_dt[] __initdata = {
	"renesas,r8a7779",
	NULL,
};

DT_MACHINE_START(R8A7779_DT, "Generic R8A7779 (Flattened Device Tree)")
	.map_io		= r8a7779_map_io,
	.init_early	= r8a7779_init_delay,
	.nr_irqs	= NR_IRQS_LEGACY,
	.init_irq	= r8a7779_init_irq_dt,
	.init_machine	= r8a7779_add_standard_devices_dt,
	.init_late	= r8a7779_init_late,
	.dt_compat	= r8a7779_compat_dt,
MACHINE_END
#endif /* CONFIG_USE_OF */<|MERGE_RESOLUTION|>--- conflicted
+++ resolved
@@ -675,15 +675,6 @@
 					  pdata, sizeof(*pdata));
 }
 
-<<<<<<< HEAD
-void __init r8a7779_add_usb_phy_device(struct rcar_phy_platform_data *pdata)
-{
-	platform_device_register_resndata(&platform_bus, "rcar_usb_phy", -1,
-					  usb_phy_resources,
-					  ARRAY_SIZE(usb_phy_resources),
-					  pdata, sizeof(*pdata));
-}
-
 void __init r8a7779_add_vin_device(int id, struct rcar_vin_platform_data *pdata)
 {
 	BUG_ON(id < 0 || id > 3);
@@ -694,8 +685,6 @@
 	platform_device_register_full(vin_info_table[id]);
 }
 
-=======
->>>>>>> 25475030
 /* do nothing for !CONFIG_SMP or !CONFIG_HAVE_TWD */
 void __init __weak r8a7779_register_twd(void) { }
 
