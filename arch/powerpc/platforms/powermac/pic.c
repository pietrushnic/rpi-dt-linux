--- conflicted
+++ resolved
@@ -84,11 +84,7 @@
 
 static void pmac_mask_and_ack_irq(struct irq_data *d)
 {
-<<<<<<< HEAD
-	unsigned int src = irq_map[d->irq].hwirq;
-=======
 	unsigned int src = irqd_to_hwirq(d);
->>>>>>> d762f438
         unsigned long bit = 1UL << (src & 0x1f);
         int i = src >> 5;
         unsigned long flags;
@@ -110,11 +106,7 @@
 
 static void pmac_ack_irq(struct irq_data *d)
 {
-<<<<<<< HEAD
-	unsigned int src = irq_map[d->irq].hwirq;
-=======
 	unsigned int src = irqd_to_hwirq(d);
->>>>>>> d762f438
         unsigned long bit = 1UL << (src & 0x1f);
         int i = src >> 5;
         unsigned long flags;
@@ -160,11 +152,7 @@
 static unsigned int pmac_startup_irq(struct irq_data *d)
 {
 	unsigned long flags;
-<<<<<<< HEAD
-	unsigned int src = irq_map[d->irq].hwirq;
-=======
 	unsigned int src = irqd_to_hwirq(d);
->>>>>>> d762f438
         unsigned long bit = 1UL << (src & 0x1f);
         int i = src >> 5;
 
@@ -181,11 +169,7 @@
 static void pmac_mask_irq(struct irq_data *d)
 {
 	unsigned long flags;
-<<<<<<< HEAD
-	unsigned int src = irq_map[d->irq].hwirq;
-=======
 	unsigned int src = irqd_to_hwirq(d);
->>>>>>> d762f438
 
 	raw_spin_lock_irqsave(&pmac_pic_lock, flags);
         __clear_bit(src, ppc_cached_irq_mask);
@@ -196,11 +180,7 @@
 static void pmac_unmask_irq(struct irq_data *d)
 {
 	unsigned long flags;
-<<<<<<< HEAD
-	unsigned int src = irq_map[d->irq].hwirq;
-=======
 	unsigned int src = irqd_to_hwirq(d);
->>>>>>> d762f438
 
 	raw_spin_lock_irqsave(&pmac_pic_lock, flags);
 	__set_bit(src, ppc_cached_irq_mask);
@@ -213,11 +193,7 @@
 	unsigned long flags;
 
 	raw_spin_lock_irqsave(&pmac_pic_lock, flags);
-<<<<<<< HEAD
-	__pmac_retrigger(irq_map[d->irq].hwirq);
-=======
 	__pmac_retrigger(irqd_to_hwirq(d));
->>>>>>> d762f438
 	raw_spin_unlock_irqrestore(&pmac_pic_lock, flags);
 	return 1;
 }
@@ -730,11 +706,6 @@
 	for (i = 0; i < max_real_irqs; ++i)
 		if (test_bit(i, sleep_save_mask))
 			pmac_unmask_irq(irq_get_irq_data(i));
-<<<<<<< HEAD
-
-	return 0;
-=======
->>>>>>> d762f438
 }
 
 static struct syscore_ops pmacpic_syscore_ops = {
