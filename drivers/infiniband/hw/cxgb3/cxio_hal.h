/*
 * Copyright (c) 2006 Chelsio, Inc. All rights reserved.
 *
 * This software is available to you under a choice of one of two
 * licenses.  You may choose to be licensed under the terms of the GNU
 * General Public License (GPL) Version 2, available from the file
 * COPYING in the main directory of this source tree, or the
 * OpenIB.org BSD license below:
 *
 *     Redistribution and use in source and binary forms, with or
 *     without modification, are permitted provided that the following
 *     conditions are met:
 *
 *      - Redistributions of source code must retain the above
 *        copyright notice, this list of conditions and the following
 *        disclaimer.
 *
 *      - Redistributions in binary form must reproduce the above
 *        copyright notice, this list of conditions and the following
 *        disclaimer in the documentation and/or other materials
 *        provided with the distribution.
 *
 * THE SOFTWARE IS PROVIDED "AS IS", WITHOUT WARRANTY OF ANY KIND,
 * EXPRESS OR IMPLIED, INCLUDING BUT NOT LIMITED TO THE WARRANTIES OF
 * MERCHANTABILITY, FITNESS FOR A PARTICULAR PURPOSE AND
 * NONINFRINGEMENT. IN NO EVENT SHALL THE AUTHORS OR COPYRIGHT HOLDERS
 * BE LIABLE FOR ANY CLAIM, DAMAGES OR OTHER LIABILITY, WHETHER IN AN
 * ACTION OF CONTRACT, TORT OR OTHERWISE, ARISING FROM, OUT OF OR IN
 * CONNECTION WITH THE SOFTWARE OR THE USE OR OTHER DEALINGS IN THE
 * SOFTWARE.
 */
#ifndef  __CXIO_HAL_H__
#define  __CXIO_HAL_H__

#include <linux/list.h>
#include <linux/mutex.h>

#include "t3_cpl.h"
#include "t3cdev.h"
#include "cxgb3_ctl_defs.h"
#include "cxio_wr.h"

#define T3_CTRL_QP_ID    FW_RI_SGEEC_START
#define T3_CTL_QP_TID	 FW_RI_TID_START
#define T3_CTRL_QP_SIZE_LOG2  8
#define T3_CTRL_CQ_ID    0

#define T3_MAX_NUM_RI (1<<15)
#define T3_MAX_NUM_QP (1<<15)
#define T3_MAX_NUM_CQ (1<<15)
#define T3_MAX_NUM_PD (1<<15)
#define T3_MAX_PBL_SIZE 256
#define T3_MAX_RQ_SIZE 1024
#define T3_MAX_QP_DEPTH (T3_MAX_RQ_SIZE-1)
#define T3_MAX_CQ_DEPTH 8192
#define T3_MAX_NUM_STAG (1<<15)
#define T3_MAX_MR_SIZE 0x100000000ULL
#define T3_PAGESIZE_MASK 0xffff000  /* 4KB-128MB */

#define T3_STAG_UNSET 0xffffffff

#define T3_MAX_DEV_NAME_LEN 32

#define CXIO_FW_MAJ 7

struct cxio_hal_ctrl_qp {
	u32 wptr;
	u32 rptr;
	struct mutex lock;	/* for the wtpr, can sleep */
	wait_queue_head_t waitq;/* wait for RspQ/CQE msg */
	union t3_wr *workq;	/* the work request queue */
	dma_addr_t dma_addr;	/* pci bus address of the workq */
	DECLARE_PCI_UNMAP_ADDR(mapping)
	void __iomem *doorbell;
};

struct cxio_hal_resource {
	struct kfifo *tpt_fifo;
	spinlock_t tpt_fifo_lock;
	struct kfifo *qpid_fifo;
	spinlock_t qpid_fifo_lock;
	struct kfifo *cqid_fifo;
	spinlock_t cqid_fifo_lock;
	struct kfifo *pdid_fifo;
	spinlock_t pdid_fifo_lock;
};

struct cxio_qpid_list {
	struct list_head entry;
	u32 qpid;
};

struct cxio_ucontext {
	struct list_head qpids;
	struct mutex lock;
};

struct cxio_rdev {
	char dev_name[T3_MAX_DEV_NAME_LEN];
	struct t3cdev *t3cdev_p;
	struct rdma_info rnic_info;
	struct adap_ports port_info;
	struct cxio_hal_resource *rscp;
	struct cxio_hal_ctrl_qp ctrl_qp;
	void *ulp;
	unsigned long qpshift;
	u32 qpnr;
	u32 qpmask;
	struct cxio_ucontext uctx;
	struct gen_pool *pbl_pool;
	struct gen_pool *rqt_pool;
	struct list_head entry;
<<<<<<< HEAD
	struct ch_embedded_info fw_info;
=======
	u32	flags;
#define	CXIO_ERROR_FATAL	1
>>>>>>> 08abe18a
};

static inline int cxio_num_stags(struct cxio_rdev *rdev_p)
{
	return min((int)T3_MAX_NUM_STAG, (int)((rdev_p->rnic_info.tpt_top - rdev_p->rnic_info.tpt_base) >> 5));
}

typedef void (*cxio_hal_ev_callback_func_t) (struct cxio_rdev * rdev_p,
					     struct sk_buff * skb);

#define RSPQ_CQID(rsp) (be32_to_cpu(rsp->cq_ptrid) & 0xffff)
#define RSPQ_CQPTR(rsp) ((be32_to_cpu(rsp->cq_ptrid) >> 16) & 0xffff)
#define RSPQ_GENBIT(rsp) ((be32_to_cpu(rsp->flags) >> 16) & 1)
#define RSPQ_OVERFLOW(rsp) ((be32_to_cpu(rsp->flags) >> 17) & 1)
#define RSPQ_AN(rsp) ((be32_to_cpu(rsp->flags) >> 18) & 1)
#define RSPQ_SE(rsp) ((be32_to_cpu(rsp->flags) >> 19) & 1)
#define RSPQ_NOTIFY(rsp) ((be32_to_cpu(rsp->flags) >> 20) & 1)
#define RSPQ_CQBRANCH(rsp) ((be32_to_cpu(rsp->flags) >> 21) & 1)
#define RSPQ_CREDIT_THRESH(rsp) ((be32_to_cpu(rsp->flags) >> 22) & 1)

struct respQ_msg_t {
	__be32 flags;		/* flit 0 */
	__be32 cq_ptrid;
	__be64 rsvd;		/* flit 1 */
	struct t3_cqe cqe;	/* flits 2-3 */
};

enum t3_cq_opcode {
	CQ_ARM_AN = 0x2,
	CQ_ARM_SE = 0x6,
	CQ_FORCE_AN = 0x3,
	CQ_CREDIT_UPDATE = 0x7
};

int cxio_rdev_open(struct cxio_rdev *rdev);
void cxio_rdev_close(struct cxio_rdev *rdev);
int cxio_hal_cq_op(struct cxio_rdev *rdev, struct t3_cq *cq,
		   enum t3_cq_opcode op, u32 credit);
int cxio_create_cq(struct cxio_rdev *rdev, struct t3_cq *cq);
int cxio_destroy_cq(struct cxio_rdev *rdev, struct t3_cq *cq);
int cxio_resize_cq(struct cxio_rdev *rdev, struct t3_cq *cq);
void cxio_release_ucontext(struct cxio_rdev *rdev, struct cxio_ucontext *uctx);
void cxio_init_ucontext(struct cxio_rdev *rdev, struct cxio_ucontext *uctx);
int cxio_create_qp(struct cxio_rdev *rdev, u32 kernel_domain, struct t3_wq *wq,
		   struct cxio_ucontext *uctx);
int cxio_destroy_qp(struct cxio_rdev *rdev, struct t3_wq *wq,
		    struct cxio_ucontext *uctx);
int cxio_peek_cq(struct t3_wq *wr, struct t3_cq *cq, int opcode);
int cxio_write_pbl(struct cxio_rdev *rdev_p, __be64 *pbl,
		   u32 pbl_addr, u32 pbl_size);
int cxio_register_phys_mem(struct cxio_rdev *rdev, u32 * stag, u32 pdid,
			   enum tpt_mem_perm perm, u32 zbva, u64 to, u32 len,
			   u8 page_size, u32 pbl_size, u32 pbl_addr);
int cxio_reregister_phys_mem(struct cxio_rdev *rdev, u32 * stag, u32 pdid,
			   enum tpt_mem_perm perm, u32 zbva, u64 to, u32 len,
			   u8 page_size, u32 pbl_size, u32 pbl_addr);
int cxio_dereg_mem(struct cxio_rdev *rdev, u32 stag, u32 pbl_size,
		   u32 pbl_addr);
int cxio_allocate_window(struct cxio_rdev *rdev, u32 * stag, u32 pdid);
int cxio_allocate_stag(struct cxio_rdev *rdev, u32 *stag, u32 pdid, u32 pbl_size, u32 pbl_addr);
int cxio_deallocate_window(struct cxio_rdev *rdev, u32 stag);
int cxio_rdma_init(struct cxio_rdev *rdev, struct t3_rdma_init_attr *attr);
void cxio_register_ev_cb(cxio_hal_ev_callback_func_t ev_cb);
void cxio_unregister_ev_cb(cxio_hal_ev_callback_func_t ev_cb);
u32 cxio_hal_get_pdid(struct cxio_hal_resource *rscp);
void cxio_hal_put_pdid(struct cxio_hal_resource *rscp, u32 pdid);
int __init cxio_hal_init(void);
void __exit cxio_hal_exit(void);
int cxio_flush_rq(struct t3_wq *wq, struct t3_cq *cq, int count);
int cxio_flush_sq(struct t3_wq *wq, struct t3_cq *cq, int count);
void cxio_count_rcqes(struct t3_cq *cq, struct t3_wq *wq, int *count);
void cxio_count_scqes(struct t3_cq *cq, struct t3_wq *wq, int *count);
void cxio_flush_hw_cq(struct t3_cq *cq);
int cxio_poll_cq(struct t3_wq *wq, struct t3_cq *cq, struct t3_cqe *cqe,
		     u8 *cqe_flushed, u64 *cookie, u32 *credit);

#define MOD "iw_cxgb3: "
#define PDBG(fmt, args...) pr_debug(MOD fmt, ## args)

#ifdef DEBUG
void cxio_dump_tpt(struct cxio_rdev *rev, u32 stag);
void cxio_dump_pbl(struct cxio_rdev *rev, u32 pbl_addr, uint len, u8 shift);
void cxio_dump_wqe(union t3_wr *wqe);
void cxio_dump_wce(struct t3_cqe *wce);
void cxio_dump_rqt(struct cxio_rdev *rdev, u32 hwtid, int nents);
void cxio_dump_tcb(struct cxio_rdev *rdev, u32 hwtid);
#endif

#endif<|MERGE_RESOLUTION|>--- conflicted
+++ resolved
@@ -110,12 +110,9 @@
 	struct gen_pool *pbl_pool;
 	struct gen_pool *rqt_pool;
 	struct list_head entry;
-<<<<<<< HEAD
 	struct ch_embedded_info fw_info;
-=======
 	u32	flags;
 #define	CXIO_ERROR_FATAL	1
->>>>>>> 08abe18a
 };
 
 static inline int cxio_num_stags(struct cxio_rdev *rdev_p)
