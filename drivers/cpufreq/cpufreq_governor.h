/*
 * drivers/cpufreq/cpufreq_governor.h
 *
 * Header file for CPUFreq governors common code
 *
 * Copyright	(C) 2001 Russell King
 *		(C) 2003 Venkatesh Pallipadi <venkatesh.pallipadi@intel.com>.
 *		(C) 2003 Jun Nakajima <jun.nakajima@intel.com>
 *		(C) 2009 Alexander Clouter <alex@digriz.org.uk>
 *		(c) 2012 Viresh Kumar <viresh.kumar@linaro.org>
 *
 * This program is free software; you can redistribute it and/or modify
 * it under the terms of the GNU General Public License version 2 as
 * published by the Free Software Foundation.
 */

#ifndef _CPUFREQ_GOVERNOR_H
#define _CPUFREQ_GOVERNOR_H

#include <linux/cpufreq.h>
#include <linux/kobject.h>
#include <linux/mutex.h>
#include <linux/workqueue.h>
#include <linux/sysfs.h>

/*
 * The polling frequency depends on the capability of the processor. Default
 * polling frequency is 1000 times the transition latency of the processor. The
 * governor will work on any processor with transition latency <= 10mS, using
 * appropriate sampling rate.
 *
 * For CPUs with transition latency > 10mS (mostly drivers with CPUFREQ_ETERNAL)
 * this governor will not work. All times here are in uS.
 */
#define MIN_SAMPLING_RATE_RATIO			(2)
#define LATENCY_MULTIPLIER			(1000)
#define MIN_LATENCY_MULTIPLIER			(20)
#define TRANSITION_LATENCY_LIMIT		(10 * 1000 * 1000)

/* Ondemand Sampling types */
enum {OD_NORMAL_SAMPLE, OD_SUB_SAMPLE};

/*
 * Macro for creating governors sysfs routines
 *
 * - gov_sys: One governor instance per whole system
 * - gov_pol: One governor instance per policy
 */

/* Create attributes */
#define gov_sys_attr_ro(_name)						\
static struct global_attr _name##_gov_sys =				\
__ATTR(_name, 0444, show_##_name##_gov_sys, NULL)

#define gov_sys_attr_rw(_name)						\
static struct global_attr _name##_gov_sys =				\
__ATTR(_name, 0644, show_##_name##_gov_sys, store_##_name##_gov_sys)

#define gov_pol_attr_ro(_name)						\
static struct freq_attr _name##_gov_pol =				\
__ATTR(_name, 0444, show_##_name##_gov_pol, NULL)

#define gov_pol_attr_rw(_name)						\
static struct freq_attr _name##_gov_pol =				\
__ATTR(_name, 0644, show_##_name##_gov_pol, store_##_name##_gov_pol)

#define gov_sys_pol_attr_rw(_name)					\
	gov_sys_attr_rw(_name);						\
	gov_pol_attr_rw(_name)

#define gov_sys_pol_attr_ro(_name)					\
	gov_sys_attr_ro(_name);						\
	gov_pol_attr_ro(_name)

/* Create show/store routines */
#define show_one(_gov, file_name)					\
static ssize_t show_##file_name##_gov_sys				\
(struct kobject *kobj, struct attribute *attr, char *buf)		\
{									\
	struct _gov##_dbs_tuners *tuners = _gov##_dbs_cdata.gdbs_data->tuners; \
	return sprintf(buf, "%u\n", tuners->file_name);			\
}									\
									\
static ssize_t show_##file_name##_gov_pol					\
(struct cpufreq_policy *policy, char *buf)				\
{									\
	struct dbs_data *dbs_data = policy->governor_data;		\
	struct _gov##_dbs_tuners *tuners = dbs_data->tuners;		\
	return sprintf(buf, "%u\n", tuners->file_name);			\
}

#define store_one(_gov, file_name)					\
static ssize_t store_##file_name##_gov_sys				\
(struct kobject *kobj, struct attribute *attr, const char *buf, size_t count)	\
{									\
	struct dbs_data *dbs_data = _gov##_dbs_cdata.gdbs_data;		\
	return store_##file_name(dbs_data, buf, count);			\
}									\
									\
static ssize_t store_##file_name##_gov_pol				\
(struct cpufreq_policy *policy, const char *buf, size_t count)		\
{									\
	struct dbs_data *dbs_data = policy->governor_data;		\
	return store_##file_name(dbs_data, buf, count);			\
}

#define show_store_one(_gov, file_name)					\
show_one(_gov, file_name);						\
store_one(_gov, file_name)

/* create helper routines */
#define define_get_cpu_dbs_routines(_dbs_info)				\
static struct cpu_dbs_common_info *get_cpu_cdbs(int cpu)		\
{									\
	return &per_cpu(_dbs_info, cpu).cdbs;				\
}									\
									\
static void *get_cpu_dbs_info_s(int cpu)				\
{									\
	return &per_cpu(_dbs_info, cpu);				\
}

/*
 * Abbreviations:
 * dbs: used as a shortform for demand based switching It helps to keep variable
 *	names smaller, simpler
 * cdbs: common dbs
 * od_*: On-demand governor
 * cs_*: Conservative governor
 */

/* Per cpu structures */
struct cpu_dbs_common_info {
	int cpu;
	u64 prev_cpu_idle;
	u64 prev_cpu_wall;
	u64 prev_cpu_nice;
	struct cpufreq_policy *cur_policy;
	struct delayed_work work;
	/*
	 * percpu mutex that serializes governor limit change with gov_dbs_timer
	 * invocation. We do not want gov_dbs_timer to run when user is changing
	 * the governor or limits.
	 */
	struct mutex timer_mutex;
	ktime_t time_stamp;
};

struct od_cpu_dbs_info_s {
	struct cpu_dbs_common_info cdbs;
	struct cpufreq_frequency_table *freq_table;
	unsigned int freq_lo;
	unsigned int freq_lo_jiffies;
	unsigned int freq_hi_jiffies;
	unsigned int rate_mult;
	unsigned int sample_type:1;
};

struct cs_cpu_dbs_info_s {
	struct cpu_dbs_common_info cdbs;
	unsigned int down_skip;
	unsigned int requested_freq;
	unsigned int enable:1;
};

/* Per policy Governers sysfs tunables */
struct od_dbs_tuners {
	unsigned int ignore_nice;
	unsigned int sampling_rate;
	unsigned int sampling_down_factor;
	unsigned int up_threshold;
	unsigned int adj_up_threshold;
	unsigned int powersave_bias;
	unsigned int io_is_busy;
};

struct cs_dbs_tuners {
	unsigned int ignore_nice;
	unsigned int sampling_rate;
	unsigned int sampling_down_factor;
	unsigned int up_threshold;
	unsigned int down_threshold;
	unsigned int freq_step;
};

/* Common Governer data across policies */
struct dbs_data;
struct common_dbs_data {
	/* Common across governors */
	#define GOV_ONDEMAND		0
	#define GOV_CONSERVATIVE	1
	int governor;
	struct attribute_group *attr_group_gov_sys; /* one governor - system */
	struct attribute_group *attr_group_gov_pol; /* one governor - policy */

	/* Common data for platforms that don't set have_governor_per_policy */
	struct dbs_data *gdbs_data;

	struct cpu_dbs_common_info *(*get_cpu_cdbs)(int cpu);
	void *(*get_cpu_dbs_info_s)(int cpu);
	void (*gov_dbs_timer)(struct work_struct *work);
	void (*gov_check_cpu)(int cpu, unsigned int load);
	int (*init)(struct dbs_data *dbs_data);
	void (*exit)(struct dbs_data *dbs_data);

	/* Governor specific ops, see below */
	void *gov_ops;
};

/* Governer Per policy data */
struct dbs_data {
	struct common_dbs_data *cdata;
	unsigned int min_sampling_rate;
	void *tuners;

	/* dbs_mutex protects dbs_enable in governor start/stop */
	struct mutex mutex;
};

/* Governor specific ops, will be passed to dbs_data->gov_ops */
struct od_ops {
	void (*powersave_bias_init_cpu)(int cpu);
	unsigned int (*powersave_bias_target)(struct cpufreq_policy *policy,
			unsigned int freq_next, unsigned int relation);
	void (*freq_increase)(struct cpufreq_policy *p, unsigned int freq);
};

struct cs_ops {
	struct notifier_block *notifier_block;
};

static inline int delay_for_sampling_rate(unsigned int sampling_rate)
{
	int delay = usecs_to_jiffies(sampling_rate);

	/* We want all CPUs to do sampling nearly on same jiffy */
	if (num_online_cpus() > 1)
		delay -= jiffies % delay;

	return delay;
}

#define declare_show_sampling_rate_min(_gov)				\
static ssize_t show_sampling_rate_min_gov_sys				\
(struct kobject *kobj, struct attribute *attr, char *buf)		\
{									\
	struct dbs_data *dbs_data = _gov##_dbs_cdata.gdbs_data;		\
	return sprintf(buf, "%u\n", dbs_data->min_sampling_rate);	\
}									\
									\
static ssize_t show_sampling_rate_min_gov_pol				\
(struct cpufreq_policy *policy, char *buf)				\
{									\
	struct dbs_data *dbs_data = policy->governor_data;		\
	return sprintf(buf, "%u\n", dbs_data->min_sampling_rate);	\
}

u64 get_cpu_idle_time(unsigned int cpu, u64 *wall, int io_busy);
void dbs_check_cpu(struct dbs_data *dbs_data, int cpu);
bool need_load_eval(struct cpu_dbs_common_info *cdbs,
		unsigned int sampling_rate);
<<<<<<< HEAD
int cpufreq_governor_dbs(struct dbs_data *dbs_data,
		struct cpufreq_policy *policy, unsigned int event);
#endif /* _CPUFREQ_GOVERNOR_H */
=======
int cpufreq_governor_dbs(struct cpufreq_policy *policy,
		struct common_dbs_data *cdata, unsigned int event);
void gov_queue_work(struct dbs_data *dbs_data, struct cpufreq_policy *policy,
		unsigned int delay, bool all_cpus);
void od_register_powersave_bias_handler(unsigned int (*f)
		(struct cpufreq_policy *, unsigned int, unsigned int),
		unsigned int powersave_bias);
void od_unregister_powersave_bias_handler(void);
#endif /* _CPUFREQ_GOVERNER_H */
>>>>>>> 45c009a9
<|MERGE_RESOLUTION|>--- conflicted
+++ resolved
@@ -259,11 +259,6 @@
 void dbs_check_cpu(struct dbs_data *dbs_data, int cpu);
 bool need_load_eval(struct cpu_dbs_common_info *cdbs,
 		unsigned int sampling_rate);
-<<<<<<< HEAD
-int cpufreq_governor_dbs(struct dbs_data *dbs_data,
-		struct cpufreq_policy *policy, unsigned int event);
-#endif /* _CPUFREQ_GOVERNOR_H */
-=======
 int cpufreq_governor_dbs(struct cpufreq_policy *policy,
 		struct common_dbs_data *cdata, unsigned int event);
 void gov_queue_work(struct dbs_data *dbs_data, struct cpufreq_policy *policy,
@@ -272,5 +267,4 @@
 		(struct cpufreq_policy *, unsigned int, unsigned int),
 		unsigned int powersave_bias);
 void od_unregister_powersave_bias_handler(void);
-#endif /* _CPUFREQ_GOVERNER_H */
->>>>>>> 45c009a9
+#endif /* _CPUFREQ_GOVERNOR_H */